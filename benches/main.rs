use bytes::Bytes;
<<<<<<< HEAD
use h2;
use h2::{
    client,
    server::{self, SendResponse},
    RecvStream,
};
=======
use h2::server::{self, SendResponse};
use h2::RecvStream;
>>>>>>> e0b9d787
use http::Request;

use std::future::Future;
use std::{
    error::Error,
    time::{Duration, Instant},
};

use tokio::net::{TcpListener, TcpStream};

const NUM_REQUESTS_TO_SEND: usize = 100_000;

// The actual server.
async fn server(addr: &str) -> Result<(), Box<dyn Error + Send + Sync>> {
    let listener = TcpListener::bind(addr).await?;

    loop {
        if let Ok((socket, _peer_addr)) = listener.accept().await {
            tokio::spawn(async move {
                if let Err(e) = serve(socket).await {
                    println!("  -> err={:?}", e);
                }
            });
        }
    }
}

async fn serve(socket: TcpStream) -> Result<(), Box<dyn Error + Send + Sync>> {
    let mut connection = server::handshake(socket).await?;
    while let Some(result) = connection.accept().await {
        let (request, respond) = result?;
        tokio::spawn(async move {
            if let Err(e) = handle_request(request, respond).await {
                println!("error while handling request: {}", e);
            }
        });
    }
    Ok(())
}

async fn handle_request(
    mut request: Request<RecvStream>,
    mut respond: SendResponse<Bytes>,
) -> Result<(), Box<dyn Error + Send + Sync>> {
    let body = request.body_mut();
    while let Some(data) = body.data().await {
        let data = data?;
        let _ = body.flow_control().release_capacity(data.len());
    }
    let response = http::Response::new(());
    let mut send = respond.send_response(response, false)?;
    send.send_data(Bytes::from_static(b"pong"), true)?;

    Ok(())
}

// The benchmark
async fn h2_send_requests(addr: &str) -> Result<(), Box<dyn Error>> {
    let tcp = loop {
        let Ok(tcp) = TcpStream::connect(addr).await else {
            continue;
        };
        break tcp;
    };
    let (client, h2) = h2::client::handshake(tcp).await?;
    // Spawn a task to run the conn...
    tokio::spawn(async move {
        if let Err(e) = h2.await {
            println!("GOT ERR={:?}", e);
        }
    });

    let mut handles = Vec::with_capacity(NUM_REQUESTS_TO_SEND);
    for _i in 0..NUM_REQUESTS_TO_SEND {
        let mut client = client.clone();
        let task = tokio::spawn(async move {
            let request = Request::builder().body(()).unwrap();

            let instant = Instant::now();
            let (response, _) = client.send_request(request, true).unwrap();
            let response = response.await.unwrap();
            let mut body = response.into_body();
            while let Some(_chunk) = body.data().await {}
            instant.elapsed()
        });
        handles.push(task);
    }

    let instant = Instant::now();
    let mut result = Vec::with_capacity(NUM_REQUESTS_TO_SEND);
    for handle in handles {
        result.push(handle.await.unwrap());
    }
    let mut sum = Duration::new(0, 0);
    for r in result.iter() {
        sum = sum.checked_add(*r).unwrap();
    }

    println!("Overall: {}ms.", instant.elapsed().as_millis());
    println!("Fastest: {}ms", result.iter().min().unwrap().as_millis());
    println!("Slowest: {}ms", result.iter().max().unwrap().as_millis());
    println!(
        "Avg    : {}ms",
        sum.div_f64(NUM_REQUESTS_TO_SEND as f64).as_millis()
    );
    Ok(())
}

async fn parking_lot_h2_send_requests(addr: &str) -> Result<(), Box<dyn Error>> {
    let tcp = loop {
        let Ok(tcp) = TcpStream::connect(addr).await else {
            continue;
        };
        break tcp;
    };
    let (client, h2) = http2::client::handshake(tcp).await?;
    // Spawn a task to run the conn...
    tokio::spawn(async move {
        if let Err(e) = h2.await {
            println!("GOT ERR={:?}", e);
        }
    });

    let mut handles = Vec::with_capacity(NUM_REQUESTS_TO_SEND);
    for _i in 0..NUM_REQUESTS_TO_SEND {
        let mut client = client.clone();
        let task = tokio::spawn(async move {
            let request = Request::builder().body(()).unwrap();

            let instant = Instant::now();
            let (response, _) = client.send_request(request, true).unwrap();
            let response = response.await.unwrap();
            let mut body = response.into_body();
            while let Some(_chunk) = body.data().await {}
            instant.elapsed()
        });
        handles.push(task);
    }

    let instant = Instant::now();
    let mut result = Vec::with_capacity(NUM_REQUESTS_TO_SEND);
    for handle in handles {
        result.push(handle.await.unwrap());
    }
    let mut sum = Duration::new(0, 0);
    for r in result.iter() {
        sum = sum.checked_add(*r).unwrap();
    }

    println!("Overall: {}ms.", instant.elapsed().as_millis());
    println!("Fastest: {}ms", result.iter().min().unwrap().as_millis());
    println!("Slowest: {}ms", result.iter().max().unwrap().as_millis());
    println!(
        "Avg    : {}ms",
        sum.div_f64(NUM_REQUESTS_TO_SEND as f64).as_millis()
    );
    Ok(())
}

fn spawn_single_thread_server(addr: &'static str) {
    println!("\n\n===============================");
    println!("Starting single-threaded server at {addr}");
    println!("===============================");
    std::thread::spawn(move || {
        let rt = tokio::runtime::Builder::new_current_thread()
            .enable_all()
            .build()
            .unwrap();
        rt.block_on(server(addr)).unwrap();
    });
    std::thread::sleep(Duration::from_millis(500));
}

fn spawn_multi_thread_server(addr: &'static str) {
    println!("\n\n===============================");
    println!("Starting multi-threaded server at {addr}");
    println!("===============================");
    std::thread::spawn(move || {
        let rt = tokio::runtime::Builder::new_multi_thread()
            .worker_threads(4)
            .enable_all()
            .build()
            .unwrap();
        rt.block_on(server(addr)).unwrap();
    });
    std::thread::sleep(Duration::from_millis(500));
}

fn run_single_thread_client<F: Future>(desc: &str, addr: &str, future: F) {
    println!("-------------------------------");
    println!("Single-threaded client: {desc} at {addr}");
    let rt = tokio::runtime::Builder::new_current_thread()
        .enable_all()
        .build()
        .unwrap();
    rt.block_on(future);
}

fn run_multi_thread_client<F: Future>(desc: &str, addr: &str, future: F) {
    println!("-------------------------------");
    println!("Multi-threaded client: {desc} at {addr}");
    let rt = tokio::runtime::Builder::new_multi_thread()
        .worker_threads(4)
        .enable_all()
        .build()
        .unwrap();
    rt.block_on(future);
}

fn main() {
    let _ = env_logger::try_init();

    println!("===============================");
    println!("Benchmarking with concurrency = {}", NUM_REQUESTS_TO_SEND);
    println!("===============================");

    let addr = "127.0.0.1:5928";
    spawn_single_thread_server(addr);
    run_single_thread_client("h2_send_requests", addr, h2_send_requests(addr));
    run_single_thread_client(
        "parking_lot_h2_send_requests",
        addr,
        parking_lot_h2_send_requests(addr),
    );

    // Single-threaded server, multi-threaded client
    run_multi_thread_client("h2_send_requests", addr, h2_send_requests(addr));
    run_multi_thread_client(
        "parking_lot_h2_send_requests",
        addr,
        parking_lot_h2_send_requests(addr),
    );

    // Multi-threaded server, single-threaded client
    let addr = "127.0.0.1:5929";
    spawn_multi_thread_server(addr);
    run_single_thread_client("h2_send_requests", addr, h2_send_requests(addr));
    run_single_thread_client(
        "parking_lot_h2_send_requests",
        addr,
        parking_lot_h2_send_requests(addr),
    );

    // Multi-threaded server, multi-threaded client
    run_multi_thread_client("h2_send_requests", addr, h2_send_requests(addr));
    run_multi_thread_client(
        "parking_lot_h2_send_requests",
        addr,
        parking_lot_h2_send_requests(addr),
    );
}<|MERGE_RESOLUTION|>--- conflicted
+++ resolved
@@ -1,15 +1,6 @@
 use bytes::Bytes;
-<<<<<<< HEAD
-use h2;
-use h2::{
-    client,
-    server::{self, SendResponse},
-    RecvStream,
-};
-=======
 use h2::server::{self, SendResponse};
 use h2::RecvStream;
->>>>>>> e0b9d787
 use http::Request;
 
 use std::future::Future;
