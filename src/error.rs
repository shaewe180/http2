--- conflicted
+++ resolved
@@ -58,14 +58,12 @@
     /// The stream is not currently expecting a frame of this type.
     UnexpectedFrameType,
 
-<<<<<<< HEAD
     /// The connection or stream does not have a sufficient flow control window to
     /// transmit a Data frame to the remote.
     FlowControlViolation,
-=======
+
     /// The connection state is corrupt and the connection should be dropped.
     Corrupt,
->>>>>>> c0617776
 
     // TODO: reserve additional variants
 }
@@ -104,11 +102,8 @@
             InvalidStreamId => concat!($prefix, "invalid stream ID"),
             InactiveStreamId => concat!($prefix, "inactive stream ID"),
             UnexpectedFrameType => concat!($prefix, "unexpected frame type"),
-<<<<<<< HEAD
             FlowControlViolation => concat!($prefix, "flow control violation"),
-=======
             Corrupt => concat!($prefix, "connection state corrupt"),
->>>>>>> c0617776
         }
     });
 }
